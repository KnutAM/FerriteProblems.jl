--- conflicted
+++ resolved
@@ -1,8 +1,3 @@
-@kwdef struct FESolversFunctions{F1,F2}
-    update_to_next_step!::F1 = fp_update_to_next_step!
-    update_problem!::F2 = fp_update_problem!
-end
-
 """
     FEDefinition(
         domainspec::Union{DomainSpec,Dict{String,DomainSpec}};
@@ -25,11 +20,11 @@
 * `convergence_criterion`: Determines how to calculate the convergence measure including scaling.
   See [`ConvergenceCriterion`](@ref)
 """
-struct FEDefinition{DH,CH,NH,CC,FF}
+struct FEDefinition{DH,CH,LH,CC,FF}
     # FE-handlers
     dh::DH  # DofHandler
     ch::CH  # ConstraintHandler
-    lh::NH  # LoadHandler
+    lh::LH  # LoadHandler
     # Convergence criterion
     convergence_criterion::CC
     # Custom overloading of FESolvers functions 
@@ -38,31 +33,16 @@
     initial_conditions::NamedTuple  # NamedTuple: (fieldname=f(x),)
     domains # DomainSpec or Dict{String;DomainSpec}
 end
-_extract_dofhandler(domain::DomainSpec) = domain.sdh.dh
-_extract_dofhandler(domains::Dict{String,<:DomainSpec}) = _extract_dofhandler(first(values(domains)))
-function FEDefinition(domain::Union{DomainSpec, Dict{String,<:DomainSpec}}; 
+_extract_dofhandler(domain::AssemblyDomain) = domain.sdh.dh
+_extract_dofhandler(domains::Vector{<:AssemblyDomain}) = domains[1].sdh.dh
+function FEDefinition(domain::Union{AssemblyDomain, Vector{<:AssemblyDomain}}; 
         ch, lh=LoadHandler(_extract_dofhandler(domain)),
         convergence_criterion=AbsoluteResidual(), initial_conditions=NamedTuple(), 
-<<<<<<< HEAD
-        )
-    dh = _extract_dofhandler(domain)
-    return FEDefinition(dh, ch, lh, convergence_criterion, initial_conditions, domain)
-=======
-        autodiffbuffer=Val(false), threading=Val(false),
-        fesolverfuns=FESolversFunctions(),
         )
     dh = _extract_dofhandler(domain)
     return FEDefinition(
-        dh, ch, nh, convergence_criterion, fesolverfuns, 
-        initial_conditions, autodiffbuffer, threading, domain)
-end
-# Constructor without creating AssemblyDomain first, used for single domains
-function FEDefinition(;
-    dh, ch, material, cellvalues, # Required for all simulations
-    user_data=nothing, kwargs...)
-    domain = AssemblyDomain("full", dh, material, cellvalues; user_data=user_data)
-    return FEDefinition(domain; ch=ch, kwargs...)
->>>>>>> 9bd197dc
+        dh, ch, lh, convergence_criterion, fesolverfuns, 
+        initial_conditions, domain)
 end
 
 # Note: The following functions are also overloaded for the entire ::FerriteProblem,
